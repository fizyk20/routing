[package]
authors = ["MaidSafe Developers <dev@maidsafe.net>"]
build = "build.rs"
description = "A secured storage DHT"
documentation = "http://docs.maidsafe.net/routing/latest"
homepage = "http://maidsafe.net"
license = "GPL-3.0"
name = "routing"
readme = "README.md"
repository = "https://github.com/maidsafe/routing"
version = "0.25.1"

[build-dependencies]

[build-dependencies.hyper]
optional = true
version = "~0.9.12"

[dependencies]
<<<<<<< HEAD
clippy = {version = "~0.0.100", optional = true}
=======
>>>>>>> 7ea2836d
crust = "~0.19.0"
itertools = "~0.5.6"
log = "~0.3.6"
lru_time_cache = "~0.5.0"
maidsafe_utilities = "~0.10.0"
quick-error = "~1.1.0"
rand = "~0.3.14"
rust_sodium = "~0.1.2"
rustc-serialize = "~0.3.21"
term = "~0.4.4"
tiny-keccak = "~1.1.1"
unwrap = "~1.1.0"

[dependencies.clippy]
optional = true
version = "=0.0.99"

[dev-dependencies]
docopt = "~0.6.86"
libc = "~0.2.17"

[[example]]
bench = false
name = "key_value_store"
test = false

[[example]]
bench = false
name = "ci_test"
test = false

[features]
generate-diagrams = ["hyper"]
use-mock-crust = []<|MERGE_RESOLUTION|>--- conflicted
+++ resolved
@@ -17,10 +17,6 @@
 version = "~0.9.12"
 
 [dependencies]
-<<<<<<< HEAD
-clippy = {version = "~0.0.100", optional = true}
-=======
->>>>>>> 7ea2836d
 crust = "~0.19.0"
 itertools = "~0.5.6"
 log = "~0.3.6"
