// Copyright 2016 MaidSafe.net limited.
//
// This SAFE Network Software is licensed to you under (1) the MaidSafe.net Commercial License,
// version 1.0 or later, or (2) The General Public License (GPL), version 3, depending on which
// licence you accepted on initial access to the Software (the "Licences").
//
// By contributing code to the SAFE Network Software, or to this project generally, you agree to be
// bound by the terms of the MaidSafe Contributor Agreement, version 1.1.  This, along with the
// Licenses can be found in the root directory of this project at LICENSE, COPYING and CONTRIBUTOR.
//
// Unless required by applicable law or agreed to in writing, the SAFE Network Software distributed
// under the GPL Licence is distributed on an "AS IS" BASIS, WITHOUT WARRANTIES OR CONDITIONS OF ANY
// KIND, either express or implied.
//
// Please review the Licences for the specific language governing permissions and limitations
// relating to use of the SAFE Network Software.


// A routing table to manage contacts for a node in a [Kademlia][1] distributed hash table.
//
// [1]: https://en.wikipedia.org/wiki/Kademlia
//
//
// This uses the Kademlia mechanism for routing messages in a peer-to-peer network, and generalises
// it to provide redundancy in every step: for senders, messages in transit and receivers.
// It contains the routing table and the functionality to decide via which of its entries to route
// a message, but not the networking functionality itself.
//
// It also provides methods to decide which other nodes to connect to, depending on a parameter
// `bucket_size` (see below).
//
//
// # Addresses and distance functions
//
// Nodes in the network are addressed with a [`Xorable`][2] type, an unsigned integer with `B` bits.
// The *[XOR][3] distance* between two nodes with addresses `x` and `y` is `x ^ y`. This
// [distance function][4] has the property that no two points ever have the same distance from a
// given point, i. e. if `x ^ y == x ^ z`, then `y == z`. This property allows us to define the
// `k`-*close group* of an address as the `k` closest nodes to that address, guaranteeing that the
// close group will always have exactly `k` members (unless, of course, the whole network has less
// than `k` nodes).
//
// [2]: trait.Xorable.html
// [3]: https://en.wikipedia.org/wiki/Exclusive_or#Bitwise_operation
// [4]: https://en.wikipedia.org/wiki/Metric_%28mathematics%29
//
// The routing table is associated with a node with some name `x`, and manages a number of contacts
// to other nodes, sorting them into up to `B` *buckets*, depending on their XOR distance from `x`:
//
// * If 2<sup>`B`</sup> > `x ^ y` >= 2<sup>`B - 1`</sup>, then y is in bucket 0.
// * If 2<sup>`B - 1`</sup> > `x ^ y` >= 2<sup>`B - 2`</sup>, then y is in bucket 1.
// * If 2<sup>`B - 2`</sup> > `x ^ y` >= 2<sup>`B - 3`</sup>, then y is in bucket 2.
// * ...
// * If 2 > `x ^ y` >= 1, then y is in bucket `B - 1`.
//
// Equivalently, `y` is in bucket `n` if the longest common prefix of `x` and `y` has length `n`,
// i. e. the first binary digit in which `x` and `y` disagree is the `(n + 1)`-th one. We call the
// length of the remainder, without the common prefix, the *bucket distance* of `x` and `y`. Hence
// `x` and `y` have bucket distance `B - n` if and only if `y` belongs in bucket number `n`.
//
// The bucket distance is coarser than the XOR distance: Whenever the bucket distance from `y` to
// `x` is less than the bucket distance from `z` to `x`, then `y ^ x < z ^ x`. But not vice-versa:
// Often `y ^ x < z ^ x`, even if the bucket distances are equal. The XOR distance ranges from 0
// to 2<sup>`B`</sup> (exclusive), while the bucket distance ranges from 0 to `B` (inclusive).
//
//
// # Guarantees
//
// The routing table provides functions to decide, for a message with a given destination, which
// nodes in the table to pass the message on to, so that it is guaranteed that:
//
// * If the destination is the address of a node, the message will reach that node after at most
//   `B - 1` hops.
// * Otherwise, if the destination is a `k`-close group with `k <= bucket_size`, the message will
//   reach every member of the `k`-close group of the destination address, i. e. all `k` nodes in
//   the network that are XOR-closest to that address, and each node knows whether it belongs to
//   that group.
// * Each node in a given address' close group is connected to each other node in that group. In
//   particular, every node is connected to its own close group.
// * The number of total hop messages created for each message is at most `B`.
// * For each node there are at most `B * bucket_size` other nodes in the network that would
//   accept a connection, at any point in time. All other nodes do not need to disclose their IP
//   address.
// * There are `bucket_size` different paths along which a message can be sent, to provide
//   redundancy.
//
// However, to be able to make these guarantees, the routing table must be filled with sufficiently
// many contacts. Specifically, the following invariant must be ensured:
//
// > Whenever a bucket `n` has fewer than `bucket_size` entries, it contains *all* nodes in the
// > network with bucket distance `B - n`.
//
// The user of this crate therefore needs to make sure that whenever a node joins or leaves, all
// affected nodes in the network update their routing tables accordingly.
//
//
// # Resilience against malfunctioning nodes
//
// The sender may choose to send a message via up to `bucket_size` distinct paths to provide
// redundancy against malfunctioning hop nodes. These paths are likely, but not guaranteed, to be
// disjoint.
//
// The concept of close groups exists to provide resilience even against failures of the source or
// destination itself: If every member of a group tries to send the same message, it will arrive
// even if some members fail. And if a message is sent to a whole group, it will arrive in most,
// even if some of them malfunction.
//
// Close groups can thus be used as inherently redundant authorities in the network that messages
// can be sent to and received from, using a consensus algorithm: A message from a group authority
// is considered to be legitimate, if a majority of group members have sent a message with the same
// content.

// TODO - remove this
#![allow(unused)]

mod error;
mod network_tests;
mod prefix;
mod xorable;

use itertools::Itertools;
pub use self::error::Error;
pub use self::prefix::Prefix;
pub use self::xorable::Xorable;
use std::{iter, mem};
use std::collections::{HashMap, HashSet, hash_map, hash_set};
use std::fmt::{Binary, Debug, Formatter};
use std::fmt::Result as FmtResult;
use std::hash::Hash;

pub type Groups<T> = HashMap<Prefix<T>, HashSet<T>>;

type MemberIter<'a, T> = hash_set::Iter<'a, T>;
type GroupIter<'a, T> = hash_map::Iter<'a, Prefix<T>, HashSet<T>>;
type FlatMapFn<'a, T> = fn((&Prefix<T>, &'a HashSet<T>)) -> MemberIter<'a, T>;

// Amount added to `min_group_size` when deciding whether a bucket split can happen.  This helps
// protect against rapid splitting and merging in the face of moderate churn.
const SPLIT_BUFFER: usize = 1;

// Immutable iterator over the entries of a `RoutingTable`.
pub struct Iter<'a, T: 'a + Binary + Clone + Copy + Default + Hash + Xorable> {
    inner: iter::FlatMap<GroupIter<'a, T>, MemberIter<'a, T>, FlatMapFn<'a, T>>,
}

impl<'a, T: 'a + Binary + Clone + Copy + Default + Hash + Xorable> Iter<'a, T> {
    fn iterate(item: (&Prefix<T>, &'a HashSet<T>)) -> hash_set::Iter<'a, T> {
        item.1.iter()
    }
}

impl<'a, T: 'a + Binary + Clone + Copy + Default + Hash + Xorable> Iterator for Iter<'a, T> {
    type Item = &'a T;

    fn next(&mut self) -> Option<&'a T> {
        self.inner.next()
    }

    fn size_hint(&self) -> (usize, Option<usize>) {
        self.inner.size_hint()
    }
}



// A message destination.
#[derive(Copy, Clone, Debug, Eq, PartialEq)]
pub enum Destination<N> {
    // The group closest to the given name.
    Group(N),
    // The individual node at the given name.
    Node(N),
}

impl<N> Destination<N> {
    // Returns the name of the destination, i.e. the node or group name.
    pub fn name(&self) -> &N {
        match *self {
            Destination::Group(ref name) |
            Destination::Node(ref name) => name,
        }
    }

    // Returns `true` if the destination is a group, and `false` if it is an individual node.
    pub fn is_group(&self) -> bool {
        match *self {
            Destination::Group(_) => true,
            Destination::Node(_) => false,
        }
    }

    // Returns `true` if the destination is an individual node, and `false` if it is a group.
    pub fn is_node(&self) -> bool {
        !self.is_group()
    }
}



// Used when removal of a contact triggers the need to merge two or more groups
pub struct OwnMergeDetails<T: Binary + Clone + Copy + Default + Hash + Xorable> {
    prefix: Prefix<T>,
    groups: Groups<T>,
}



// Used when merging our own group to send to peers outwith the new group
#[derive(Debug)]
pub struct OtherMergeDetails<T: Binary + Clone + Copy + Default + Hash + Xorable> {
    prefix: Prefix<T>,
    group: HashSet<T>,
}



// Details returned by a successful `RoutingTable::remove()`.
pub struct RemovalDetails<T: Binary + Clone + Copy + Default + Hash + Xorable> {
    // Peer name
    pub name: T,
    // True if the removed peer was in our group.
    pub was_in_our_group: bool,
    // If, after removal, our group needs to merge, this is set to `Some`. It contains the
    // appropriate targets (all members of the merging groups) and the merge details they each need
    // to receive (the new prefix and all groups in the table).
    pub targets_and_merge_details: Option<(Vec<T>, OwnMergeDetails<T>)>,
}



// A routing table to manage contacts for a node.
//
// It maintains a list of `T`s representing connected peer nodes, and provides algorithms for
// routing messages.
//
// See the [crate documentation](index.html) for details.
#[derive(Clone, Eq, PartialEq)]
pub struct RoutingTable<T: Binary + Clone + Copy + Default + Hash + Xorable + Debug> {
    our_name: T,
    min_group_size: usize,
    our_group_prefix: Prefix<T>,
    groups: Groups<T>,
    needed: HashSet<T>,
}

impl<T: Binary + Clone + Copy + Default + Hash + Xorable + Debug> RoutingTable<T> {
    pub fn new(our_name: T, min_group_size: usize) -> Self {
        let mut groups = HashMap::new();
        let our_group_prefix = Prefix::new(0, our_name);
        let _ = groups.insert(our_group_prefix, HashSet::new());
        RoutingTable {
            our_name: our_name,
            min_group_size: min_group_size,
            our_group_prefix: our_group_prefix,
            groups: groups,
            needed: HashSet::new(),
        }
    }

    pub fn our_name(&self) -> &T {
        &self.our_name
    }

    // Total number of entries in the routing table.
    pub fn len(&self) -> usize {
        self.groups.values().fold(0, |acc, group| acc + group.len())
    }

    pub fn is_empty(&self) -> bool {
        self.groups.values().all(HashSet::is_empty)
    }

    pub fn iter(&self) -> Iter<T> {
        Iter { inner: self.groups.iter().flat_map(Iter::<T>::iterate) }
    }

    // If our group is the closest one to `name`, returns all names in our group *including ours*,
    // otherwise returns `None`.
    pub fn close_names(&self, name: &T) -> Option<HashSet<T>> {
        if self.our_group_prefix.matches(name) {
            let mut our_group = unwrap!(self.groups.get(&self.our_group_prefix)).clone();
            let _ = our_group.insert(self.our_name);
            Some(our_group)
        } else {
            None
        }
    }

    // If our group is the closest one to `name`, returns all names in our group *excluding ours*,
    // otherwise returns `None`.
    pub fn other_close_names(&self, name: &T) -> Option<HashSet<T>> {
        if self.our_group_prefix.matches(name) {
            Some(unwrap!(self.groups.get(&self.our_group_prefix)).clone())
        } else {
            None
        }
    }

    pub fn is_in_our_group(&self, name: &T) -> bool {
        if self.our_group_prefix.matches(name) {
            return unwrap!(self.groups.get(&self.our_group_prefix)).contains(name);
        }
        false
    }

    // Returns the list of contacts as a result of a merge to which we aren't currently connected,
    // but should be.
    pub fn needed(&self) -> &HashSet<T> {
        &self.needed
    }

    // Returns `Ok(())` if the given contact should be added to the routing table.
    //
    // Returns `Err` if `name` already exists in the routing table, or it doesn't fall within any
    // of our groups, or it's our own name.  Otherwise it returns `true`.
    pub fn need_to_add(&self, name: &T) -> Result<(), Error> {
        if *name == self.our_name {
            return Err(Error::OwnNameDisallowed);
        }
        if let Some(group) = self.get_group(name) {
            if group.contains(name) {
                Err(Error::AlreadyExists)
            } else {
                Ok(())
            }
        } else {
            Err(Error::PeerNameUnsuitable)
        }
    }

    // Adds a contact to the routing table.
    //
    // Returns `Err` if `name` already existed in the routing table, or it doesn't fall within any
    // of our groups, or it's our own name.  Otherwise it returns `Ok(Some(prefix))` if the addition
    // succeeded and should cause our group to split (where `prefix` is the one which should split)
    // or `Ok(None)` if the addition succeeded and shouldn't cause a split.
    pub fn add(&mut self, name: T) -> Result<Option<Prefix<T>>, Error> {
        if name == self.our_name {
            return Err(Error::OwnNameDisallowed);
        }

        {
            if let Some(group) = self.get_mut_group(&name) {
                if !group.insert(name) {
                    return Err(Error::AlreadyExists);
                }
            } else {
                return Err(Error::PeerNameUnsuitable);
            }
        }

        let _ = self.needed.remove(&name);

        let our_group = unwrap!(self.groups.get(&self.our_group_prefix));
        // Count the number of names which will end up in our group if it is split.
        let new_group_size = our_group.iter()
            .filter(|name| self.our_name.common_prefix(name) > self.our_group_prefix.bit_count())
            .count();
        // If either of the two new groups will not contain enough entries, return `None` (add 1
        // when considering our own group to also count ourself as a member of this group).
        let min_size = self.min_group_size + SPLIT_BUFFER;
        Ok(if our_group.len() - new_group_size < min_size || new_group_size + 1 < min_size {
            None
        } else {
            Some(self.our_group_prefix)
        })
    }

    // Splits a group.
    //
    // If the group exists in the routing table, it is split, otherwise this function is a no-op.
    // If one of the two new groups doesn't satisfy the invariant (i.e. only differs in one bit from
    // our own prefix), it is removed and those contacts are returned.
    pub fn split(&mut self, mut prefix: Prefix<T>) -> Vec<T> {
        let mut result = vec![];
        if prefix == self.our_group_prefix {
            self.split_our_group();
            return result;
        }

        if let Some(to_split) = self.groups.remove(&prefix) {
            let new_prefix = prefix.split();
            let (group1, group2) = to_split.into_iter()
                .partition::<HashSet<_>, _>(|name| prefix.matches(name));

            if self.our_group_prefix.is_neighbour(&prefix) {
                let _ = self.groups.insert(prefix, group1);
            } else {
                result = group1.into_iter().collect_vec();
            }

            if self.our_group_prefix.is_neighbour(&new_prefix) {
                let _ = self.groups.insert(new_prefix, group2);
            } else {
                result = group2.into_iter().collect_vec();
            }
        }
        result
    }

    // Removes a contact from the routing table.
    //
    // If no entry with that name is found, `Err(Error::NoSuchPeer)` is returned.  Otherwise, the
    // entry is removed from the routing table and `RemovalDetails` is returned.  See that struct's
    // docs for further info.
    pub fn remove(&mut self, name: &T) -> Result<RemovalDetails<T>, Error> {
        let mut should_merge = false;
        let mut removal_details = RemovalDetails {
            name: *name,
            was_in_our_group: false,
            targets_and_merge_details: None,
        };
        if let Some(prefix) = self.find_group_prefix(name) {
            removal_details.was_in_our_group = prefix == self.our_group_prefix;
            if let Some(group) = self.groups.get_mut(&prefix) {
<<<<<<< HEAD
                if !group.remove(name) {
                    return Err(Error::NoSuchPeer);
                }
                should_merge = removal_details.was_in_our_group &&
                               group.len() < self.min_group_size;
=======
                should_merge = group.remove(name) && prefix == self.our_group_prefix &&
                               group.len() < self.min_group_size && prefix.bit_count() != 0;
>>>>>>> c95778bb
            }
        } else {
            return Err(Error::NoSuchPeer);
        }
        if should_merge {
            let mut merged_prefix = self.our_group_prefix;
            merged_prefix.merge();
            let targets = self.groups
                .iter()
                .filter(|&(prefix, _)| merged_prefix.is_compatible(prefix))
                .flat_map(|(_, names)| names.iter())
                .cloned()
                .collect_vec();
            removal_details.targets_and_merge_details = Some((targets,
                                                              OwnMergeDetails {
                prefix: merged_prefix,
                groups: self.groups.clone(),
            }));
        }
        Ok(removal_details)
    }

    // Merges our own group and all existing compatible groups into the new one defined by
    // `merge_details.prefix`.
    //
    // The appropriate targets (all contacts which are not part of the merging groups) and the merge
    // details they each need to receive (the new prefix and the new group) is returned.
    pub fn merge_own_group(&mut self,
                           merge_details: &OwnMergeDetails<T>)
                           -> (Vec<T>, OtherMergeDetails<T>) {
        self.merge(&merge_details.prefix);

        // For each provided group which is not currently in our routing table and which is not one
        // of the merging groups, add an empty group and cache the corresponding contacts
        for (prefix, contacts) in merge_details.groups
            .iter()
            .filter(|&(prefix, _)| !merge_details.prefix.is_compatible(prefix)) {
            if self.groups.entry(*prefix).or_insert_with(HashSet::new).is_empty() {
                self.needed.extend(contacts.into_iter());
            }
        }

        // Find all contacts outwith the merging group
        let targets = self.groups
            .iter()
            .filter(|&(prefix, _)| !merge_details.prefix.is_compatible(prefix))
            .flat_map(|(_, names)| names.iter())
            .cloned()
            .collect_vec();

        // Return the targets and the new group
        let other_details = OtherMergeDetails {
            prefix: merge_details.prefix,
            group: unwrap!(self.groups.get(&merge_details.prefix)).clone(),
        };
        (targets, other_details)
    }

    // Merges all existing compatible groups into the new one defined by `merge_details.prefix`.
    // Our own group is not included in the merge.
    //
    // The appropriate targets (all contacts from `merge_details.groups` which are not currently
    // held in the routing table) are returned so the caller can establish connections to these
    // peers and subsequently add them.
    pub fn merge_other_group(&mut self, merge_details: &OtherMergeDetails<T>) -> HashSet<T> {
        self.merge(&merge_details.prefix);

        // Establish list of provided contacts which are currently missing from our table.
        merge_details.group
            .difference(unwrap!(self.groups.get(&merge_details.prefix)))
            .cloned()
            .collect()
    }

    // Returns a collection of nodes to which a message with the given `Destination` should be sent
    // onwards.  In all non-error cases below, the returned collection will have the members of
    // `exclude` removed, possibly resulting in an empty set being returned.
    //
    // * If the destination is a group:
    //     - if our group is the closest on the network (i.e. our group's prefix is a prefix of the
    //       destination), returns all other members of our group; otherwise
    //     - if the closest group has more than `route` members, returns the `route`-th member of
    //       this group; otherwise
    //     - returns `Err(Error::CannotRoute)`
    //
    // * If the destination is an individual node:
    //     - if our name *is* the destination, returns `Err(Error::OwnName)`; otherwise
    //     - if the destination name is an entry in the routing table, returns it; otherwise
    //     - if our group is the closest on the network (i.e. our group's prefix is a prefix of the
    //       destination), this returns `Err(Error::NoSuchPeer)`; otherwise
    //     - if the closest group has more than `route` members, returns the `route`-th member of
    //       this group; otherwise
    //     - returns `Err(Error::CannotRoute)`
    pub fn targets(&self,
                   dst: &Destination<T>,
                   route: usize,
                   exclude: &[T])
                   -> Result<HashSet<T>, Error> {
        let excluded_set = exclude.iter().collect::<HashSet<&T>>();
        let (closest_group, target_name) = match *dst {
            Destination::Group(ref target_name) => {
                let closest_group_prefix = self.closest_group_prefix(target_name);
                if *closest_group_prefix == self.our_group_prefix {
                    return Ok(unwrap!(self.groups.get(closest_group_prefix)).clone());
                }
                // Safe to unwrap as we just chose `closest_group_prefix` from the list of groups
                (unwrap!(self.groups.get(closest_group_prefix)), target_name)
            }
            Destination::Node(ref target_name) => {
                if *target_name == self.our_name {
                    return Err(Error::OwnName);
                }
                let closest_group_prefix = self.closest_group_prefix(target_name);
                // Safe to unwrap as we just chose `closest_group_prefix` from the list of groups
                let closest_group = unwrap!(self.groups.get(closest_group_prefix));
                if closest_group.contains(target_name) {
                    return Ok([*target_name].iter().cloned().collect());
                } else if *closest_group_prefix == self.our_group_prefix {
                    return Err(Error::NoSuchPeer);
                }
                (closest_group, target_name)
            }
        };
        let mut names = closest_group.iter().collect_vec();
        names.sort_by(|&lhs, &rhs| target_name.cmp_distance(lhs, rhs));
        match names.get(route) {
            Some(&name) => Ok([*name].iter().cloned().collect()),
            None => Err(Error::CannotRoute),
        }
    }

    // Returns whether a `Destination` represents this node.
    //
    // Returns `true` if `dst` is a single node with name equal to `our_name`, or if `dst` is a
    // group and the closest group is our group.
    pub fn is_recipient(&self, dst: &Destination<T>) -> bool {
        match *dst {
            Destination::Node(ref target_name) => *target_name == self.our_name,
            Destination::Group(ref target_name) => self.our_group_prefix.matches(target_name),
        }
    }

    // Returns true if our name is the `route`-th closest to `src_name` in our group.
    //
    // Used when sending a message from a group to decide which one of the group should send the
    // full message (the remainder sending just a hash of the message).
    pub fn should_route_full_message(&self, src_name: &T, route: usize) -> bool {
        let mut our_group = unwrap!(self.groups.get(&self.our_group_prefix)).iter().collect_vec();
        our_group.push(&self.our_name);
        our_group.sort_by(|&lhs, &rhs| src_name.cmp_distance(lhs, rhs));
        match our_group.get(route) {
            Some(&name) => *name == self.our_name,
            None => false,
        }
    }

    fn split_our_group(&mut self) {
        let our_group = unwrap!(self.groups.remove(&self.our_group_prefix));
        let (our_new_group, other_new_group) = our_group.into_iter()
            .partition::<HashSet<_>, _>(|name| {
                self.our_name.common_prefix(name) > self.our_group_prefix.bit_count()
            });
        let _ = self.groups.insert(self.our_group_prefix.split(), other_new_group);
        let _ = self.groups.insert(self.our_group_prefix, our_new_group);
    }

    fn merge(&mut self, new_prefix: &Prefix<T>) {
        // Partition the groups into those for merging and the rest
        let mut original_groups = Groups::new();
        mem::swap(&mut original_groups, &mut self.groups);
        let (groups_to_merge, mut groups) = original_groups.into_iter()
            .partition::<HashMap<_, _>, _>(|&(prefix, _)| new_prefix.is_compatible(&prefix));

        // Merge selected groups and add the merged group back in.
        let merged_names = groups_to_merge.into_iter()
            .flat_map(|(_, names)| names.into_iter())
            .collect::<HashSet<_>>();
        let _ = groups.insert(*new_prefix, merged_names);
        mem::swap(&mut groups, &mut self.groups);
        let merging_our_group = new_prefix.matches(&self.our_name);
        if merging_our_group {
            self.our_group_prefix = Prefix::new(new_prefix.bit_count(), self.our_name);
        }
    }

    fn get_group(&self, name: &T) -> Option<&HashSet<T>> {
        if let Some(prefix) = self.find_group_prefix(name) {
            return self.groups.get(&prefix);
        }
        None
    }

    fn get_mut_group(&mut self, name: &T) -> Option<&mut HashSet<T>> {
        if let Some(prefix) = self.find_group_prefix(name) {
            return self.groups.get_mut(&prefix);
        }
        None
    }

    // Returns the prefix of the group in which `name` belongs, or `None` if there is no such group
    // in the routing table.
    fn find_group_prefix(&self, name: &T) -> Option<Prefix<T>> {
        self.groups.keys().find(|&prefix| prefix.matches(name)).cloned()
    }

    // Returns the prefix of the group closest to `name`, regardless of whether `name` belongs in
    // that group or not.
    fn closest_group_prefix(&self, name: &T) -> &Prefix<T> {
        let mut keys = self.groups.keys().collect_vec();
        keys.sort_by(|&lhs, &rhs| lhs.cmp_distance(rhs, name));
        keys[0]
    }

    #[cfg(test)]
    fn num_of_groups(&self) -> usize {
        self.groups.len()
    }
}

impl<T: Binary + Clone + Copy + Default + Hash + Xorable + Debug> Binary for RoutingTable<T> {
    fn fmt(&self, formatter: &mut Formatter) -> FmtResult {
        try!(writeln!(formatter,
                      "RoutingTable {{\n\tour_name: {},\n\tmin_group_size: \
                       {},\n\tour_group_prefix: {:?},",
                      self.our_name.debug_binary(),
                      self.min_group_size,
                      self.our_group_prefix));
        let mut groups = self.groups.iter().collect_vec();
        groups.sort_by(|&(lhs_prefix, _), &(rhs_prefix, _)| {
            lhs_prefix.max_identical_index(&self.our_name)
                .cmp(&rhs_prefix.max_identical_index(&self.our_name))
        });
        for (group_index, &(prefix, group)) in groups.iter().enumerate() {
            try!(write!(formatter, "\tgroup {} with {:?}: {{\n", group_index, prefix));
            for (name_index, name) in group.iter().enumerate() {
                let comma = if name_index == group.len() - 1 {
                    ""
                } else {
                    ","
                };
                try!(writeln!(formatter, "\t\t{}{}", name.debug_binary(), comma));
            }
            let comma = if group_index == groups.len() - 1 {
                ""
            } else {
                ","
            };
            try!(writeln!(formatter, "\t}}{}", comma));
        }
        write!(formatter, "}}")
    }
}

impl<T: Binary + Clone + Copy + Default + Hash + Xorable + Debug> Debug for RoutingTable<T> {
    fn fmt(&self, formatter: &mut Formatter) -> FmtResult {
        Binary::fmt(self, formatter)
    }
}<|MERGE_RESOLUTION|>--- conflicted
+++ resolved
@@ -413,16 +413,11 @@
         if let Some(prefix) = self.find_group_prefix(name) {
             removal_details.was_in_our_group = prefix == self.our_group_prefix;
             if let Some(group) = self.groups.get_mut(&prefix) {
-<<<<<<< HEAD
                 if !group.remove(name) {
                     return Err(Error::NoSuchPeer);
                 }
                 should_merge = removal_details.was_in_our_group &&
-                               group.len() < self.min_group_size;
-=======
-                should_merge = group.remove(name) && prefix == self.our_group_prefix &&
                                group.len() < self.min_group_size && prefix.bit_count() != 0;
->>>>>>> c95778bb
             }
         } else {
             return Err(Error::NoSuchPeer);
