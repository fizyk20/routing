--- conflicted
+++ resolved
@@ -208,7 +208,6 @@
 
     /// RoutingMembrane::Run starts the membrane
     pub fn run(&mut self) {
-
         info!("Started Membrane loop");
         loop {
             match self.event_input.recv() {
@@ -827,7 +826,7 @@
                     false => {
                         // move endpoint based on identification
                         match i_am.address {
-                            Address::Client(_) => {
+                            Address::Client(_public_key) => {
                                 self.relay_map.add_client(i_am.public_id.clone(), endpoint.clone());
                                 self.relay_map.remove_unknown_connection(endpoint);
                             },
@@ -975,8 +974,8 @@
                         MethodCall::Delete { name: x, data: y } => self.delete(x, y),
                         MethodCall::Forward { destination } => {
                             let msg = resolved.create_forward(self.id.name(),
-                                                                destination,
-                                                                self.get_next_message_id());
+                                                              destination,
+                                                              self.get_next_message_id());
                             ignore(self.send_swarm_or_parallel(&msg));
                         },
                         MethodCall::Reply { data } => {
@@ -1104,7 +1103,7 @@
         Ok(())
     }
 
-    fn handle_group_put_data_response(&mut self, _signed_message: SignedMessage,
+    fn handle_group_put_data_response(&mut self, signed_message: SignedMessage,
             message: RoutingMessage, response: ErrorReturn) -> RoutingResult {
         info!("Handle group PUT data response.");
         let our_authority = our_authority(&message, &self.routing_table);
@@ -1115,17 +1114,8 @@
             _ => return Err(RoutingError::BadAuthority),
         };
 
-<<<<<<< HEAD
-        if self.routing_table.size() < types::QUORUM_SIZE {
-            quorum = self.routing_table.size();
-        }
-
         let resolved = SentinelPutResponse::new(message.clone(), signed_message.clone(),
                                                 response.clone(), our_authority.clone());
-=======
-        let resolved = (SentinelPutResponse::new(message.clone(), response.clone(),
-            our_authority.clone()), true);
->>>>>>> 80343262
 
         //let resolved = match self.put_response_sentinel.add_claim(
         //    SentinelPutResponse::new(message.clone(), response.clone(), our_authority.clone()),
@@ -1151,13 +1141,19 @@
                 MethodCall::Post { destination: x, content: y, } => self.post(x, y),
                 MethodCall::Delete { name: x, data : y } => self.delete(x, y),
                 MethodCall::Forward { destination } => {
-                    let msg = resolved.create_forward(self.id.name(), self.group_pub_keys(),
-                                                        self.get_next_message_id());
-                    ignore(self.send_swarm_or_parallel(&msg));
-                }
-                MethodCall::Reply { data: _data } =>
-                    info!("IGNORED: on handle_put_data_response MethodCall:Reply is not a Valid action")
-            }
+                    let message_id = self.get_next_message_id();
+                    let message = RoutingMessage {
+                         destination  : DestinationAddress::Direct(resolved.destination_group.clone()),
+                         source       : SourceAddress::Direct(self.id.name()),
+                         orig_message : None,
+                         message_type : MessageType::PutDataResponse(resolved.response.clone(), self.group_pub_keys()),
+                         message_id   : message_id,
+                         authority    : our_authority.clone(),
+                     };
+                     ignore(self.forward(&try!(SignedMessage::new(&message, self.id.signing_private_key())), &message, destination));
+                 }
+                 MethodCall::Reply { data: _data } =>
+                     info!("IGNORED: on handle_put_data_response MethodCall:Reply is not a Valid action")            }
         }
         Ok(())
     }
@@ -1518,7 +1514,7 @@
         quorum
     }
 
-    fn handle_group_get_data_response(&mut self, _signed_message : SignedMessage,
+    fn handle_group_get_data_response(&mut self, signed_message : SignedMessage,
             message: RoutingMessage, response: GetDataResponse) -> RoutingResult {
         let our_authority = our_authority(&message, &self.routing_table);
         let from = message.source.non_relayed_source();
@@ -1530,16 +1526,8 @@
             _ => return Err(RoutingError::BadAuthority),
         };
 
-<<<<<<< HEAD
-        if self.routing_table.size() < types::QUORUM_SIZE {
-            quorum = self.routing_table.size();
-        }
-
-        let resolved = SentinelGetDataResponse::new(message, signed_message, response,
-                                                    our_authority.clone());
-=======
-        let resolved = SentinelGetDataResponse::new(message, response, our_authority.clone());
->>>>>>> 80343262
+        let resolved = SentinelGetDataResponse::new(message, signed_message.clone(),
+                                                    response, our_authority.clone());
 
         //let resolved = match self.get_data_response_sentinel.add_claim(
         //    SentinelGetDataResponse::new(message.clone(), response.clone(), our_authority.clone()),
@@ -1563,12 +1551,19 @@
                 MethodCall::Post { destination: x, content: y, } => self.post(x, y),
                 MethodCall::Delete { name: x, data : y } => self.delete(x, y),
                 MethodCall::Forward { destination } => {
-                    let msg = resolved.create_forward(self.id.name(), self.get_next_message_id());
-                    ignore(self.send_swarm_or_parallel(&msg));
+                    let message_id = self.get_next_message_id();
+                    let message = RoutingMessage {
+                        destination  : DestinationAddress::Direct(resolved.destination_group.clone()),
+                        source       : SourceAddress::Direct(self.id.name()),
+                        orig_message : None,
+                        message_type : MessageType::GetDataResponse(resolved.response.clone()),
+                        message_id   : message_id,
+                        authority    : our_authority.clone(),
+                    };
+                    ignore(self.forward(&try!(SignedMessage::new(&message, self.id.signing_private_key())), &message, destination));
                 },
                 MethodCall::Reply { data: _data } =>
-                    info!("IGNORED: on handle_get_data_response MethodCall:Reply is not a Valid action")
-            }
+                    info!("IGNORED: on handle_get_data_response MethodCall:Reply is not a Valid action")            }
         }
         Ok(())
     }
@@ -1945,32 +1940,22 @@
         let sign_keys2 =  crypto::sign::gen_keypair();
         name_key_pairs.push((source_name_type1.clone(), sign_keys1.0.clone()));
         name_key_pairs.push((source_name_type2.clone(), sign_keys2.0.clone()));
+        let mut tester = Tester::new();
         let signed_message1 = SignedMessage::new(&message1, &sign_keys1.1).unwrap();
+        let _connection_name1 = ConnectionName::Routing(source_name_type1);
         let signed_message2 = SignedMessage::new(&message2, &sign_keys1.1).unwrap();
-        let request1 = SentinelPutRequest::new(
-            message1.clone(), signed_message1.clone(), data.clone(),
-            Authority::NodeManager(dest_name_type), data.name());
-        let request2 = SentinelPutRequest::new(
-            message2.clone(), signed_message2.clone(), data.clone(),
-            Authority::NodeManager(dest_name_type), data.name());
-
-        let mut tester = Tester::new();
-<<<<<<< HEAD
-
-        let connection_name1 = ConnectionName::Routing(source_name_type1);
-        let connection_name2 = ConnectionName::Routing(source_name_type2);
+        let _connection_name2 = ConnectionName::Routing(source_name_type2);
+        let request1 = SentinelPutRequest::new(message1.clone(), signed_message1.clone(),
+                                               data.clone(),
+                                               Authority::NodeManager(dest_name_type),
+                                               data.name());
+        let request2 = SentinelPutRequest::new(message2.clone(), signed_message2.clone(),
+                                               data.clone(),
+                                               Authority::NodeManager(dest_name_type),
+                                               data.name());
 
         let _ = tester.membrane.message_received(signed_message1);
-        assert!(tester.membrane.put_sentinel.add_keys(
-=======
-        let signed_message1 = SignedMessage::new(&message1, &sign_keys1.1);
-        let _connection_name1 = ConnectionName::Routing(source_name_type1);
-        let signed_message2 = SignedMessage::new(&message2, &sign_keys1.1);
-        let _connection_name2 = ConnectionName::Routing(source_name_type2);
-
-        let _ = tester.membrane.message_received(signed_message1.unwrap());
         assert!(tester.membrane._put_sentinel.add_keys(
->>>>>>> 80343262
             request1.clone(), Random::generate_random(), name_key_pairs.clone(), 2usize).is_none());
         assert!(tester.membrane._put_sentinel.add_keys(
             request2.clone(), Random::generate_random(), name_key_pairs, 2usize).is_none());
