--- conflicted
+++ resolved
@@ -153,12 +153,12 @@
     FailedToBootstrap,
     /// unexpected empty routing table
     RoutingTableEmpty,
-<<<<<<< HEAD
+    /// public id rejected because of unallowed relocated status
     RejectedPublicId,
+    /// routing table did not add the node information,
+    /// either because it was already added, or because it did not improve the routing table
     RefusedFromRoutingTable,
-=======
     /// interface error
->>>>>>> be80564e
     Interface(InterfaceError),
     /// i/o error
     Io(io::Error),
